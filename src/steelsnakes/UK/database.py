"""UK-specific database implementation."""

from __future__ import annotations
from pathlib import Path
from typing import Optional, Any
import threading

from steelsnakes.base.database import SectionDatabase
from steelsnakes.base.sections import SectionType

# TODO: do the uppercase renaming _uk_ to _UK_ later...

class UKSectionDatabase(SectionDatabase):
    """
    UK-specific steel section database.
    
    Handles UK steel sections from BS EN standards, including all section types
    from Universal Beams to Hollow Sections and Connection Components.
    
    Uses JSON files by default for maximum compatibility and simplicity.
    """

    def _resolve_data_directory(self, data_directory: Optional[Path]) -> Path:
        """Resolve the UK data directory path."""
        if data_directory is not None:
            return data_directory
            
        # Auto-discovery for UK sections
        current_file: Path = Path(__file__).resolve()
        possible_paths: list[Path] = [          
            Path.cwd() / "src/steelsnakes/UK/data/", # from project root
            current_file.parent / "data/", # from package installation
            current_file.parent.parent.parent / "data/UK/", # from development environment
            current_file.parent.parent.parent / "src/steelsnakes/UK/data/", # from source directory
            current_file.parent.parent.parent.parent / "data/UK/" # from parent directory
        ]
        
        for path in possible_paths:
            resolved_path = path.resolve()
            if resolved_path.exists() and resolved_path.is_dir():
                return resolved_path
                
        # Fallback
        return current_file.parent / "data/"

    def get_supported_types(self) -> list[SectionType]:
        """Return all UK-supported section types."""
        return [
            # Universal sections
            SectionType.UB,
            SectionType.UC, 
            SectionType.UBP,
            
            # Channel sections
            SectionType.PFC,
            
            # Angle sections
            SectionType.L_EQUAL,
            SectionType.L_UNEQUAL,
            SectionType.L_EQUAL_B2B,
            SectionType.L_UNEQUAL_B2B,
            
            # Hot Finished Hollow sections
            SectionType.HFCHS,
            SectionType.HFRHS,
            SectionType.HFSHS,
            SectionType.HFEHS,
            
            # Cold Formed Hollow sections
            SectionType.CFCHS,
            SectionType.CFRHS,
            SectionType.CFSHS,
            
            # Connection components
            SectionType.WELDS,
            SectionType.BOLT_PRE_88,
            SectionType.BOLT_PRE_109,
        ]

    def _fuzzy_find_section(self, designation: str) -> Optional[tuple[SectionType, dict[str, Any]]]:
        """
        UK-specific fuzzy section finding with case-insensitive matching.
        
        Handles common UK designation variations and formats.
        """
        designation_lower = designation.lower().strip()
        
        # Try case-insensitive search across all types
        for section_type in self.get_supported_types():
            sections = self._cache.get(section_type, {})
            
            for stored_designation, section_data in sections.items():
                if stored_designation.lower() == designation_lower:
                    return section_type, section_data
                    
        # Try partial matches for common patterns
        for section_type in self.get_supported_types():
            sections = self._cache.get(section_type, {})
            
            for stored_designation, section_data in sections.items():
                # Remove spaces and try again
                if stored_designation.lower().replace(" ", "") == designation_lower.replace(" ", ""):
                    return section_type, section_data
                    
                # Try without 'x' separators (e.g., "457191x67" vs "457x191x67")
                if "x" in designation_lower and "x" in stored_designation.lower():
                    clean_input = designation_lower.replace("x", "")
                    clean_stored = stored_designation.lower().replace("x", "")
                    if clean_input == clean_stored:
                        return section_type, section_data
        
        return None


# Global instance for convenience
_global_uk_database: Optional[UKSectionDatabase] = None
_database_lock = threading.Lock()


def get_uk_database(data_directory: Optional[Path] = None, use_sqlite: bool = False) -> UKSectionDatabase:
    """Get or create global UK database instance. Uses JSON by default.
    
    Args:
        data_directory: Optional path to data directory. If provided, returns a new
                       database instance without updating the global singleton.
        use_sqlite: Whether to use SQLite database format.
    
    Returns:
        UKSectionDatabase instance - either the global singleton or a new instance.
    """
    global _global_uk_database
<<<<<<< HEAD
    if _global_uk_database is None or data_directory is not None:
        _global_uk_database = UKSectionDatabase(data_directory, use_sqlite=use_sqlite)
    return _global_uk_database

if __name__ == "__main__":
    db = get_uk_database()
    # print([i.value for i in db.get_supported_types() if type(i) == SectionType]) # Ruff[E721] https://docs.astral.sh/ruff/rules/type-comparison
    # print([i.value for i in db.get_supported_types() if type(i) is SectionType])
    print([i.value for i in db.get_supported_types() if isinstance(i, SectionType)])
=======
    
    # If data_directory is provided, always return a new instance
    if data_directory is not None:
        return UKSectionDatabase(data_directory, use_sqlite=use_sqlite)
    
    # For global singleton, use double-checked locking pattern
    if _global_uk_database is None:
        with _database_lock:
            if _global_uk_database is None:
                _global_uk_database = UKSectionDatabase(None, use_sqlite=use_sqlite)
    
    return _global_uk_database
>>>>>>> 9b0e7759
<|MERGE_RESOLUTION|>--- conflicted
+++ resolved
@@ -129,17 +129,6 @@
         UKSectionDatabase instance - either the global singleton or a new instance.
     """
     global _global_uk_database
-<<<<<<< HEAD
-    if _global_uk_database is None or data_directory is not None:
-        _global_uk_database = UKSectionDatabase(data_directory, use_sqlite=use_sqlite)
-    return _global_uk_database
-
-if __name__ == "__main__":
-    db = get_uk_database()
-    # print([i.value for i in db.get_supported_types() if type(i) == SectionType]) # Ruff[E721] https://docs.astral.sh/ruff/rules/type-comparison
-    # print([i.value for i in db.get_supported_types() if type(i) is SectionType])
-    print([i.value for i in db.get_supported_types() if isinstance(i, SectionType)])
-=======
     
     # If data_directory is provided, always return a new instance
     if data_directory is not None:
@@ -152,4 +141,9 @@
                 _global_uk_database = UKSectionDatabase(None, use_sqlite=use_sqlite)
     
     return _global_uk_database
->>>>>>> 9b0e7759
+
+if __name__ == "__main__":
+    db = get_uk_database()
+    # print([i.value for i in db.get_supported_types() if type(i) == SectionType]) # Ruff[E721] https://docs.astral.sh/ruff/rules/type-comparison
+    # print([i.value for i in db.get_supported_types() if type(i) is SectionType])
+    print([i.value for i in db.get_supported_types() if isinstance(i, SectionType)])