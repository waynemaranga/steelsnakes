--- conflicted
+++ resolved
@@ -83,7 +83,6 @@
             section_data: Optional[dict[str, Any]] = self.database.get_section_data(designation=designation, section_type=section_type)
             if not section_data:
                 available: list[str] = self.database.list_sections(section_type=section_type)
-<<<<<<< HEAD
                 similar_sections = self._get_similar_sections(designation, section_type)
                 # Check if the designation exists under a different section type
                 cross_type_note = ""
@@ -105,10 +104,8 @@
                 if cross_type_note:
                     error_msg += cross_type_note
                 
-                raise ValueError(error_msg) # TODO: paginate if too many
-=======
                 raise SectionNotFoundError(f"Section '{designation}' of type '{section_type.value}' not found. Available sections: {len(available)}") # TODO: paginate if too many
->>>>>>> b0857a87
+
                 # TODO: compare raise vs log warning + return None
         
         else:
@@ -116,7 +113,6 @@
             result = self.database.find_section(designation=designation)
             if not result:
                 available_types: list[SectionType] = self.database.get_available_section_types()
-<<<<<<< HEAD
                 similar_sections = self._get_similar_sections(designation)
                 
                 error_msg = f"Section '{designation}' not found in any type"
@@ -126,10 +122,8 @@
                 else:
                     error_msg += f". Available types: {[t.value for t in available_types]}"
                 
-                raise ValueError(error_msg)
-=======
                 raise SectionNotFoundError(f"Section '{designation}' not found in any type. Available types: {[t.value for t in available_types]}")
->>>>>>> b0857a87
+
          
             section_type, section_data = result
 
